--- conflicted
+++ resolved
@@ -5,11 +5,8 @@
 ENVIRONMENT=development
 # If not set defaults to OS username
 # USERNAME=dev
-<<<<<<< HEAD
+DISABLE_TELEMETRY=false
 
-=======
-DISABLE_TELEMETRY=false
->>>>>>> 4945e484
 # BELOW variables are only required if you use AWS S3
 MESSAGES_BUCKET_NAME=bucket-name
 MESSAGE_BUCKET_PREFIX=revelator/
