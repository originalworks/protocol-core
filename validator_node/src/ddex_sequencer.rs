<<<<<<< HEAD
use crate::{is_local, Config};
=======
use crate::{errors::OwValidatorNodeError, Config};
>>>>>>> b393aa72
use alloy::network::{Ethereum, EthereumWallet};
use alloy::primitives::{Address, Bytes, FixedBytes};
use alloy::providers::fillers::{
    ChainIdFiller, FillProvider, GasFiller, JoinFill, NonceFiller, WalletFiller,
};
use alloy::providers::{ProviderBuilder, WsConnect};
use alloy::rpc::types::TransactionReceipt;
use alloy::{
    eips::BlockNumberOrTag,
    providers::{Provider, RootProvider},
    rpc::types::Filter,
    sol,
    sol_types::SolEvent,
};
use futures_util::StreamExt;
use log_macros::{format_error, log_info};
use serde_json::json;
use sha2::{Digest, Sha256};

sol!(
    #[allow(missing_docs)]
    #[sol(rpc)]
    DdexSequencer,
    "../contracts/artifacts/contracts/DdexSequencer.sol/DdexSequencer.json"
);

pub struct DdexSequencerContext<'a> {
    pub contract: DdexSequencer::DdexSequencerInstance<
        alloy::transports::http::Http<reqwest::Client>,
        &'a FillProvider<
            JoinFill<
                JoinFill<
                    alloy::providers::Identity,
                    JoinFill<
                        GasFiller,
                        JoinFill<
                            alloy::providers::fillers::BlobGasFiller,
                            JoinFill<NonceFiller, ChainIdFiller>,
                        >,
                    >,
                >,
                WalletFiller<EthereumWallet>,
            >,
            RootProvider<alloy::transports::http::Http<reqwest::Client>>,
            alloy::transports::http::Http<reqwest::Client>,
            Ethereum,
        >,
    >,
}

#[derive(Debug, serde::Serialize)]
pub struct QueueHeadData {
    pub commitment: Bytes,
    pub parent_beacon_block_root: FixedBytes<32>,
}

impl DdexSequencerContext<'_> {
    pub async fn build(
        provider: &FillProvider<
            JoinFill<
                JoinFill<
                    alloy::providers::Identity,
                    JoinFill<
                        GasFiller,
                        JoinFill<
                            alloy::providers::fillers::BlobGasFiller,
                            JoinFill<NonceFiller, ChainIdFiller>,
                        >,
                    >,
                >,
                WalletFiller<EthereumWallet>,
            >,
            RootProvider<alloy::transports::http::Http<reqwest::Client>>,
            alloy::transports::http::Http<reqwest::Client>,
            Ethereum,
        >,
<<<<<<< HEAD
        ddex_sequencer_address: Address,
    ) -> DdexSequencerContext {
        let contract = DdexSequencer::new(ddex_sequencer_address, provider);
=======
        ddex_asquencer_address: Address,
    ) -> Result<DdexSequencerContext, Box<dyn Error>> {
        let contract = DdexSequencer::new(ddex_asquencer_address, provider);
>>>>>>> b393aa72
        let result = DdexSequencerContext { contract };
        result
    }

    pub async fn submit_proof(
        &self,
        journal: Vec<u8>,
        seal: Vec<u8>,
    ) -> anyhow::Result<TransactionReceipt> {
        let mut tx_builder = self.contract.submitProof(journal.into(), seal.into());

        if is_local() {
            tx_builder = tx_builder
                .max_priority_fee_per_gas(500000000)
                .max_fee_per_gas(500000001);
        }

        let receipt = tx_builder.send().await?.get_receipt().await?;

        sentry::configure_scope(|scope| {
            scope.set_extra("transaction", json!(receipt));
        });

        log_info!("Success!");
        log_info!("--From: {}", receipt.from.to_string());
        log_info!("--To: {}", receipt.to.unwrap_or_default().to_string());
        log_info!(
            "--ContractAddress: {}",
            receipt.contract_address.unwrap_or_default().to_string()
        );

        log_info!("--TxHash: {}", receipt.transaction_hash.to_string());
        log_info!("--GasPrice: {}", receipt.blob_gas_price.unwrap_or_default());
        log_info!("--EffGasPrice: {}", receipt.effective_gas_price.to_string());
        log_info!("--GasUsed: {}", receipt.blob_gas_used.unwrap_or_default());

        Ok(receipt)
    }

    fn commitment_to_blobhash(commitment: &Bytes) -> FixedBytes<32> {
        let mut hasher = Sha256::new();
        hasher.update(commitment);
        let mut hashed_commitment = hasher.finalize();
        hashed_commitment[0] = 1;

        let mut fixed_bytes_input: [u8; 32] = [0u8; 32];
        fixed_bytes_input.copy_from_slice(&hashed_commitment);

        FixedBytes::<32>::from(fixed_bytes_input)
    }

    async fn get_parent_beacon_block_root(
        &self,
        block_number: u64,
    ) -> anyhow::Result<FixedBytes<32>> {
        let parent_beacon_block_root = self
            .contract
            .provider()
            .get_block_by_number(BlockNumberOrTag::Number(block_number), true)
            .await?
            .ok_or_else(|| {
                format_error!("Block {} not found", block_number)
                // return Box::new(OwValidatorNodeError::BlockNotFound(block_number))
            })?
            .header
            .parent_beacon_block_root
            .ok_or_else(|| {
                format_error!("Block {} not found", block_number)
                // return Box::new(OwValidatorNodeError::BlockNotFound(block_number))
            })?;

        Ok(parent_beacon_block_root)
    }

    pub async fn subscribe_to_queue(&self, config: &Config) -> anyhow::Result<QueueHeadData> {
        log_info!("Subscribing to queue");
        let ws_url = WsConnect::new(&config.ws_url);
        let ws_provider = ProviderBuilder::new().on_ws(ws_url).await?;

        let filter = Filter::new()
            .address(config.ddex_sequencer_address)
            .event(DdexSequencer::NewBlobSubmitted::SIGNATURE);

        log_info!("Subscribed to queue, waiting for new blobs...");
        let subscription = ws_provider.subscribe_logs(&filter).await?;
        let mut stream = subscription.into_stream();

        let mut queue_head_commitment = Bytes::new();
        let mut parent_beacon_block_root = FixedBytes::<32>::new([0u8; 32]);

        while let Some(log) = stream.next().await {
            println!("New blob detected!");
            let DdexSequencer::NewBlobSubmitted { commitment } = log.log_decode()?.inner.data;
            let block_number = log
                .block_number
                .ok_or_else(|| format_error!("Block not found in log"))?;
            parent_beacon_block_root = self.get_parent_beacon_block_root(block_number).await?;
            queue_head_commitment = commitment;
            *config.start_block.borrow_mut() = block_number;
            break;
        }
        Ok(QueueHeadData {
            parent_beacon_block_root,
            commitment: queue_head_commitment,
        })
    }

    pub async fn get_queue_head_data(
        &self,
        config: &Config,
        queue_head: FixedBytes<32>,
    ) -> anyhow::Result<QueueHeadData> {
        let filter = Filter::new()
            .address(config.ddex_sequencer_address)
            .event(DdexSequencer::NewBlobSubmitted::SIGNATURE)
            .from_block(*config.start_block.borrow());

        let logs = config.provider.get_logs(&filter).await?;

        let mut queue_head_commitment = Bytes::new();
        let mut parent_beacon_block_root = FixedBytes::<32>::new([0u8; 32]);

        for log in logs {
            match log.topic0() {
                Some(&DdexSequencer::NewBlobSubmitted::SIGNATURE_HASH) => {
                    let DdexSequencer::NewBlobSubmitted { commitment } =
                        log.log_decode()?.inner.data;
                    let current_blobhash = Self::commitment_to_blobhash(&commitment);
                    if queue_head == current_blobhash {
                        let block_number = log
                            .block_number
                            .ok_or_else(|| format_error!("Block not found in log"))?;
                        parent_beacon_block_root =
                            self.get_parent_beacon_block_root(block_number).await?;
                        queue_head_commitment = commitment;
                        *config.start_block.borrow_mut() = block_number;
                        break;
                    }
                }
                _ => (),
            }
        }
        if parent_beacon_block_root == FixedBytes::<32>::new([0u8; 32])
            || queue_head_commitment == Bytes::new()
        {
            // return Err(OwValidatorNodeError::QueueHeadNotFound());
            return Err(format_error!("Queue head not found"));
        }

        Ok(QueueHeadData {
            parent_beacon_block_root,
            commitment: queue_head_commitment,
        })
    }
}<|MERGE_RESOLUTION|>--- conflicted
+++ resolved
@@ -1,8 +1,5 @@
-<<<<<<< HEAD
+use crate::{errors::OwValidatorNodeError, Config};
 use crate::{is_local, Config};
-=======
-use crate::{errors::OwValidatorNodeError, Config};
->>>>>>> b393aa72
 use alloy::network::{Ethereum, EthereumWallet};
 use alloy::primitives::{Address, Bytes, FixedBytes};
 use alloy::providers::fillers::{
@@ -79,15 +76,9 @@
             alloy::transports::http::Http<reqwest::Client>,
             Ethereum,
         >,
-<<<<<<< HEAD
         ddex_sequencer_address: Address,
     ) -> DdexSequencerContext {
         let contract = DdexSequencer::new(ddex_sequencer_address, provider);
-=======
-        ddex_asquencer_address: Address,
-    ) -> Result<DdexSequencerContext, Box<dyn Error>> {
-        let contract = DdexSequencer::new(ddex_asquencer_address, provider);
->>>>>>> b393aa72
         let result = DdexSequencerContext { contract };
         result
     }
