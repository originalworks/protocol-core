import {
  Bytes,
  BigInt,
  TypedMap,
  JSONValue,
  JSONValueKind,
} from "@graphprotocol/graph-ts";

import { BlobsStatus, HealthStatus } from "./types/schema";

export const BlobsSubmittedEventId = "submitted";
export const BlobProcessedEventId = "processed";
export const BlobRejectedEventId = "rejected";

const BlobsStatusesIds = [BlobsSubmittedEventId, BlobProcessedEventId, BlobRejectedEventId];

export function initializeBlobsStatuses(): void {
  for (let i = 0; i < BlobsStatusesIds.length; i++) {
    let blobs = BlobsStatus.load(BlobsStatusesIds[i]);

    if (blobs == null) {
      blobs = new BlobsStatus(BlobsStatusesIds[i]);
      blobs.amount = BigInt.zero();
    }

    blobs.save();
  }
}

export function recordBlobsStatuses(id: string, timestamp: BigInt, txHash: Bytes): void {
  let blobs = BlobsStatus.load(id);

  if (blobs == null) {
    blobs = new BlobsStatus(id);
    blobs.amount = BigInt.zero();
  }

  blobs.amount = blobs.amount.plus(BigInt.fromI32(1));
  blobs.latestEventTimestamp = timestamp;
  blobs.latestEventTxHash = txHash;

  blobs.save();
}

export function initializeHealthStatus(): void {
  let healthStatus = HealthStatus.load("status");

  if (healthStatus == null) {
    healthStatus = new HealthStatus("status");
    healthStatus.txAmount = BigInt.zero();
    healthStatus.owenTxAmount = BigInt.zero();
    healthStatus.validatorTxAmount = BigInt.zero();
    healthStatus.blobsInQueueAmount = BigInt.zero();
  }

  healthStatus.save();
}

export function recordHealthStatusBatchData(batchTimestamp: BigInt, batchTxHash: Bytes): void {
  let healthStatus = HealthStatus.load("status");

  if (healthStatus == null) {
    healthStatus = new HealthStatus("status");
  }
  healthStatus.txAmount = healthStatus.txAmount.plus(BigInt.fromI32(1));
  healthStatus.owenTxAmount = healthStatus.owenTxAmount.plus(BigInt.fromI32(1));
  healthStatus.blobsInQueueAmount = healthStatus.blobsInQueueAmount.plus(BigInt.fromI32(1));
  healthStatus.batchTimestamp = batchTimestamp;
  healthStatus.batchTxHash = batchTxHash;

  healthStatus.save();
}

export function recordHealthStatusValidatorData(validationTimestamp: BigInt, validationTxHash: Bytes): void {
  let healthStatus = HealthStatus.load("status");

  if (healthStatus == null) {
    healthStatus = new HealthStatus("status");
  }
  healthStatus.txAmount = healthStatus.txAmount.plus(BigInt.fromI32(1));
  healthStatus.validatorTxAmount = healthStatus.validatorTxAmount.plus(BigInt.fromI32(1));
  healthStatus.blobsInQueueAmount = healthStatus.blobsInQueueAmount.minus(BigInt.fromI32(1));
  healthStatus.validationTimestamp = validationTimestamp;
  healthStatus.validationTxHash = validationTxHash;

  healthStatus.save();
}

export function recordHealthStatusMoveQueueData(): void {
  let healthStatus = HealthStatus.load("status");

  if (healthStatus != null) {
    if (healthStatus.blobsInQueueAmount != BigInt.zero()) {
      healthStatus.blobsInQueueAmount = healthStatus.blobsInQueueAmount.minus(BigInt.fromI32(1));
    }
    healthStatus.save();
  }
}

export function getValueIfExist(
  sourceObject: TypedMap<string, JSONValue>,
  parameterName: string,
): string | null {
  const jsonValue = sourceObject.get(parameterName);
  if (jsonValue && jsonValue.kind == JSONValueKind.STRING) {
    return jsonValue.toString();
  } else {
    return null;
  }
}

<<<<<<< HEAD
export function deduplicateStringList(input: string): string {
  let items = input.split(",");
  let seen = new Map<string, boolean>();
  let unique: string[] = [];

  for (let i = 0; i < items.length; i++) {
    let item = items[i].trim();
    if (!seen.has(item)) {
      seen.set(item, true);
      unique.push(item);
    }
  }

  return unique.join(", ");
=======
export function getObject(value: JSONValue | null): TypedMap<string, JSONValue> | null {
  return value && value.kind == JSONValueKind.OBJECT ? value.toObject() : null;
}

export function getArray(value: JSONValue | null): JSONValue[] | null {
  return value && value.kind == JSONValueKind.ARRAY ? value.toArray() : null;
>>>>>>> 9e755c68
}<|MERGE_RESOLUTION|>--- conflicted
+++ resolved
@@ -109,7 +109,14 @@
   }
 }
 
-<<<<<<< HEAD
+export function getObject(value: JSONValue | null): TypedMap<string, JSONValue> | null {
+  return value && value.kind == JSONValueKind.OBJECT ? value.toObject() : null;
+}
+
+export function getArray(value: JSONValue | null): JSONValue[] | null {
+  return value && value.kind == JSONValueKind.ARRAY ? value.toArray() : null;
+}
+
 export function deduplicateStringList(input: string): string {
   let items = input.split(",");
   let seen = new Map<string, boolean>();
@@ -124,12 +131,4 @@
   }
 
   return unique.join(", ");
-=======
-export function getObject(value: JSONValue | null): TypedMap<string, JSONValue> | null {
-  return value && value.kind == JSONValueKind.OBJECT ? value.toObject() : null;
-}
-
-export function getArray(value: JSONValue | null): JSONValue[] | null {
-  return value && value.kind == JSONValueKind.ARRAY ? value.toArray() : null;
->>>>>>> 9e755c68
 }